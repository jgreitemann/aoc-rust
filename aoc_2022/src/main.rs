--- conflicted
+++ resolved
@@ -16,14 +16,11 @@
 mod day16;
 mod day17;
 mod day18;
-<<<<<<< HEAD
+mod day19;
 mod day20;
 mod day21;
 mod day22;
 mod day23;
-=======
-mod day19;
->>>>>>> 81c2bbbc
 
 use aoc_companion::prelude::*;
 
@@ -48,14 +45,11 @@
         // door!(DoorDate { day: 16, year: 2022 }, day16::Door),
         door!(DoorDate { day: 17, year: 2022 }, day17::Door),
         door!(DoorDate { day: 18, year: 2022 }, day18::Door),
-<<<<<<< HEAD
+        door!(DoorDate { day: 19, year: 2022 }, day19::Door),
         door!(DoorDate { day: 20, year: 2022 }, day20::Door),
         door!(DoorDate { day: 21, year: 2022 }, day21::Door),
         door!(DoorDate { day: 22, year: 2022 }, day22::Door),
         door!(DoorDate { day: 23, year: 2022 }, day23::Door),
-=======
-        door!(DoorDate { day: 19, year: 2022 }, day19::Door),
->>>>>>> 81c2bbbc
         // append "doors" here...
     ])
     .await
